--- conflicted
+++ resolved
@@ -38,10 +38,6 @@
         name: check README.md is generated from CSV
         entry: bash -c 'make generate && git diff --exit-code README.md'
         language: system
-<<<<<<< HEAD
-        files: 'THE_RESOURCES_TABLE\.csv|README\.md'
-=======
         files: 'resource-metadata\.csv|README\.md'
->>>>>>> 3f7474ac
         pass_filenames: false
         description: Ensures README.md is generated from CSV data